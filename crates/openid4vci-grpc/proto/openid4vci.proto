--- conflicted
+++ resolved
@@ -1,25 +1,2 @@
-<<<<<<< HEAD
 import "access_token.proto";
-import "credential_issuer.proto";
-=======
-syntax = "proto3";
-
-package openid4vci;
-
-service CredentialIssuerService {
-    rpc CreateOffer (CreateOfferRequest) returns (CreateOfferResponse);
-}
-
-message CreateOfferRequest {
-  bytes issuer_metadata = 1;
-  bytes credentials = 2;
-  optional string credential_offer_endpoint = 3;
-  optional bytes authorized_code_flow = 4;
-  optional bytes pre_authorized_code_flow = 5;
-}
-
-message CreateOfferResponse {
-  bytes credential_offer = 1;
-  bytes credential_offer_url = 2;
-}
->>>>>>> 9fc10920
+import "credential_issuer.proto";